use ggml::{Buffer, ComputationGraph, Context, Tensor};
use std::{cell::RefCell, fmt::Display, sync::Arc};
use thiserror::Error;

#[cfg(feature = "metal")]
use ggml::metal::MetalContext;

use crate::{
    mulf, util, InferenceParameters, Model, OutputRequest, Prompt, TokenId, TokenUtf8Buffer,
    TokenizationError,
};

// The size of a scratch buffer used for inference. This is used for temporary
// storage of intermediate results during inference.
//
// The specific value was copied from `llama.cpp`.
const SCRATCH_SIZE: usize = 512 * 1024 * 1024;

type ScratchBuffers = [ggml::Buffer; 2];

fn scratch_buffers() -> ScratchBuffers {
    [
        ggml::Buffer::new(SCRATCH_SIZE),
        ggml::Buffer::new(SCRATCH_SIZE),
    ]
}

fn kv_memory(
    context: &Context,
    config: &InferenceSessionConfig,
    n_elements: usize,
) -> (Tensor, Tensor) {
    let memory_k = context.new_tensor_1d(config.memory_k_type.into(), n_elements);
    let memory_v = context.new_tensor_1d(config.memory_v_type.into(), n_elements);
    ggml::set_name(&memory_k, "memory_k");
    ggml::set_name(&memory_v, "memory_v");

    if config.use_gpu {
        ggml::accelerator_offload_tensor_no_scratch(&memory_k);
        ggml::accelerator_offload_tensor_no_scratch(&memory_v);
    }

    (memory_k, memory_v)
}

/// Result of graph building
pub struct GraphOutputs {
    /// The output containing the model's result
    pub result: Tensor,

    /// The output containing embeddings
    pub embedding_result: Tensor,
}

/// An inference session represents the state of the text generation. This holds
/// the full context window, as well as several additional parameters used
/// during sampling.
///
/// # Safety
/// This implements `Send` as it can be sent to another thread. However, it does
/// not implement `Sync` - it *cannot* be used from multiple threads at the same time.
///
/// Consider spawning multiple inference sessions for the same model if you need
/// to use it from multiple threads.
pub struct InferenceSession {
    // Must be kept alive for the model
    _session_ctx: Arc<ggml::Context>,

    // Original size of the memory used to create this context.
    _memory_size: usize,

    // Configuration for the session.
    pub(crate) config: InferenceSessionConfig,

    /// Memory K
    #[doc(hidden)]
    pub memory_k: ggml::Tensor,

    /// Memory M
    #[doc(hidden)]
    pub memory_v: ggml::Tensor,

    /// How many tokens have been fed into the model's working memory so far.
    #[doc(hidden)]
    pub n_past: usize,

    /// How much memory is required per token for the temporary context used
    /// during inference.
    #[doc(hidden)]
    pub mem_per_token: usize,

    /// All tokens generated by this inference session
    pub(crate) tokens: Vec<TokenId>,

    // All decoded tokens generated by this inference session
    pub(crate) decoded_tokens: Vec<u8>,

    /// The logits that were last predicted by the network. Zeroed out otherwise.
    #[doc(hidden)]
    pub last_logits: Vec<f32>,

    #[cfg(feature = "metal")]
    metal_context: Option<MetalContext>,

    ctx0: Context,

    n_embd: usize,

    scratch: ScratchBuffers,
}

pub struct BuildContext<'session> {
    //FIXME: Borrowing issue, dont know how to fix it
    pub ctx0: RefCell<&'session mut Context>,
    pub embd: &'session Tensor,
    pub memory_k: &'session Tensor,
    pub memory_v: &'session Tensor,
    pub scratch: &'session ScratchBuffers,
}

impl<'session> BuildContext<'session> {
    pub fn get_scratch(&self, idx: usize) -> Option<&Buffer> {
        Some(&self.scratch[idx])
    }

    pub fn enable_offloading(&self) {
        let mut ctx0 = self.ctx0.borrow_mut();
        ctx0.enable_offloading();
    }

    pub fn disable_offloading(&self) {
        let mut ctx0 = self.ctx0.borrow_mut();
        ctx0.disable_offloading();
    }
}

unsafe impl Send for InferenceSession {}
impl InferenceSession {
    /// Create a new InferenceSession
    pub fn new(
        config: InferenceSessionConfig,
        n_ctx: usize,
        n_layer: usize,
        n_embd: usize,
        n_vocab: usize,
    ) -> InferenceSession {
        let ctx_size = {
            let mut ctx_size = 0;
            ctx_size += mulf!(
                n_ctx,
                n_layer,
                n_embd,
                ggml::type_sizef(config.memory_k_type.into())
            ); // memory_k
            ctx_size += mulf!(
                n_ctx,
                n_layer,
                n_embd,
                ggml::type_sizef(config.memory_v_type.into())
            ); // memory_v
            ctx_size += (5 + 10 * n_layer) * 256; // object overhead

            ctx_size
        };

        //TODO: check if this is needed and the right place to put it
        if config.use_gpu {
            ggml::accelerator_initialize(0);
            ggml::accelerator_set_scratch_size(config.n_batch * 1024 * 1024);
        }

        let session_ctx = Arc::new(ggml::Context::init(ctx_size, true));

        // Initialize key + value memory tensors
        let n_mem = n_layer * n_ctx;
        let n_elements = n_embd * n_mem;
        let (memory_k, memory_v) = kv_memory(&session_ctx, &config, n_elements);

        let scratch = scratch_buffers();

        // Allocate buffer for storing intermediate values during evaluation (ctx0 backing)
        // For the first run, we need to guess a maximum buffer size so we can measure
        // the actual memory consumption of the temporary ggml context.
        //
        // These numbers are from `llama.cpp`, and could potentially be more efficient.
        let buf_size = {
            let buf_size_mb = if n_layer >= 80 {
                1536
            } else if n_layer >= 60 {
                1280
            } else {
                1024
            };
            buf_size_mb * 1024 * 1024
        };

        let eval = Buffer::new(buf_size);
        let ctx0 = ggml::Context::init_buffer(eval);

        // Set up Metal support
        #[cfg(feature = "metal")]
        let metal_context = {
            if config.use_gpu {
                let mut metal_context = MetalContext::new();
                metal_context.add_scratch_buffer(ctx0.buffer.as_ref().unwrap());

                for buf in scratch.iter() {
                    metal_context.add_scratch_buffer(buf);
                }
                metal_context.add_context(session_ctx.clone());
                Some(metal_context)
            } else {
                None
            }
        };

        InferenceSession {
            _session_ctx: session_ctx,
            _memory_size: ctx_size,
            config,
            memory_k,
            memory_v,
            n_past: 0,
            mem_per_token: 0,
            tokens: vec![],
            decoded_tokens: vec![],
            last_logits: vec![0.0; n_vocab],
            #[cfg(feature = "metal")]
            metal_context,
            ctx0,
            n_embd,
            scratch,
        }
    }

    /// Compute a model (possibly building a graph in the provided closure when called for the first time and/or when parameters have)
    pub fn compute<F>(
        &mut self,
        #[allow(unused_variables)] model_context: Arc<Context>,
        input_tokens: &[TokenId],
        builder: F,
    ) -> GraphOutputs
    where
        F: FnOnce(BuildContext) -> (ComputationGraph, GraphOutputs),
    {
        // Build a graph
        self.ctx0 = ggml::Context::init_buffer(self.ctx0.buffer.take().unwrap());
        let ctx0 = &mut self.ctx0;
        let mut embd = ctx0.new_tensor_1d(ggml::Type::I32, input_tokens.len());
        ggml::set_name(&embd, "embd");

        let bc = BuildContext {
            ctx0: RefCell::new(ctx0),
            embd: &embd,
            memory_k: &self.memory_k,
            memory_v: &self.memory_v,
            scratch: &mut self.scratch,
        };
        let (mut built_gf, built_result) = builder(bc);

        // Do Metal'y stuff
        #[cfg(feature = "metal")]
        {
            if let Some(ref mut metal_context) = self.metal_context {
                metal_context.add_context(model_context);
            }
        }

        // Write input tokens
        unsafe { embd.write_data(bytemuck::cast_slice(input_tokens)) };

        // Compute the graph
        built_gf.build_forward_expand(&built_result.result);

        #[cfg(feature = "metal")]
        {
            // FIXME can only process one token at a time currently
            // See https://github.com/ggerganov/llama.cpp/blob/e1886cf4fe0d0f31661dda52a4a9f34bd9b9009a/llama.cpp#L1692
            if input_tokens.len() == 1 {
                if let Some(ref metal_context) = self.metal_context {
                    metal_context.graph_compute(&mut built_gf);
                    metal_context.get_tensor(&built_result.result);
                } else {
                    ctx0.graph_compute(&mut built_gf);
                }
            } else {
                ctx0.graph_compute(&mut built_gf);
            }
        }
        #[cfg(not(feature = "metal"))]
        {
            ctx0.graph_compute(&mut built_gf);
        }

        // Adjust the required memory per token if we didn't know that already
        if self.mem_per_token == 0 {
            self.mem_per_token = ctx0.used_mem() / self.n_embd;
        }

        // Adjust n_past to new length.
        self.n_past += input_tokens.len();

        // Safety: ctx0 will linger around
        GraphOutputs {
            result: built_result.result.share(),
            embedding_result: built_result.embedding_result.share(),
        }
    }

    /// Feed a prompt to the model for this session.
    pub fn feed_prompt<'a, E: std::error::Error + 'static, P: Into<Prompt<'a>>>(
        &mut self,
        model: &dyn Model,
        params: &InferenceParameters,
        prompt: P,
        output_request: &mut OutputRequest,
        mut callback: impl FnMut(&[u8]) -> Result<InferenceFeedback, E>,
    ) -> Result<(), InferenceError> {
        let beginning_of_sentence = self.n_past == 0;

        let vocab = model.tokenizer();
        let prompt_tokens = prompt.into().to_tokens(vocab, beginning_of_sentence)?;

        if self.n_past + prompt_tokens.len() >= model.context_size() {
            return Err(InferenceError::ContextFull);
        }

        for batch in prompt_tokens.chunks(self.config.n_batch) {
            model.evaluate(self, params, batch, output_request);
            for &tk in batch {
                let should_call_callback = Some(tk) != model.bot_token_id();

                let mut token = match model.tokenizer() {
                    crate::Tokenizer::Embedded(_) => model.tokenizer().token(tk as usize).to_vec(),
                    crate::Tokenizer::HuggingFace(_) => {
                        let mut tokens = self.tokens.clone();
                        tokens.push(tk);

                        get_newly_decoded_portion_huggingface(model, tokens, &self.decoded_tokens)
                    }
                };

                if should_call_callback {
                    // NOTE: No string ever tokenizes to the end of sentence. So we
                    // can just return the id here.
                    match callback(&token) {
                        Err(e) => return Err(InferenceError::UserCallback(Box::new(e))),
                        Ok(f) => match f {
                            InferenceFeedback::Continue => (),
                            InferenceFeedback::Halt => break,
                        },
                    }
                }

                // Update the tokens for this session
                self.tokens.push(tk);
                self.decoded_tokens.append(&mut token);
            }
        }

        Ok(())
    }

    /// Infer the next token for this session.
    pub fn infer_next_token(
        &mut self,
        model: &dyn Model,
        params: &InferenceParameters,
        output_request: &mut OutputRequest,
        rng: &mut impl rand::Rng,
    ) -> Result<Vec<u8>, InferenceError> {
        if self.n_past + 1 >= model.context_size() {
            return Err(InferenceError::ContextFull);
        }

        let next_token = params.sampler.sample(&self.tokens, &self.last_logits, rng);

        // Update the tokens for this session
        self.tokens.push(next_token);

        // Then, evaluate the network again to compute the new last_logits
        model.evaluate(self, params, &[next_token], output_request);

        // Return the next token
        if next_token as TokenId == model.eot_token_id() {
            Err(InferenceError::EndOfText)
        } else {
            let res = match model.tokenizer() {
                crate::Tokenizer::Embedded(_) => {
                    model.tokenizer().token(next_token as usize).to_vec()
                }
                crate::Tokenizer::HuggingFace(_) => get_newly_decoded_portion_huggingface(
                    model,
                    self.tokens.clone(),
                    &self.decoded_tokens,
                ),
            };

            self.decoded_tokens.append(&mut res.clone());
            Ok(res)
        }
    }

    /// Generate text by using the provided [Model] to evaluate the `prompt`.
    ///
    /// The `callback` is called with each new token until an end-of-text (EOT)
    /// token is encountered or the maximum number of tokens have been
    /// generated (specified by [InferenceRequest::maximum_token_count]).
    ///
    /// This is a wrapper around [Self::feed_prompt] and [Self::infer_next_token].
    pub fn infer<E: std::error::Error + 'static>(
        &mut self,
        model: &dyn Model,
        rng: &mut impl rand::Rng,
        request: &InferenceRequest,
        output_request: &mut OutputRequest,
        mut callback: impl FnMut(InferenceResponse) -> Result<InferenceFeedback, E>,
    ) -> Result<InferenceStats, InferenceError> {
        let maximum_token_count = request.maximum_token_count.unwrap_or(usize::MAX);
        if request.play_back_previous_tokens {
            // "Play back" the existing tokens, so that loading from an inference snapshot works
            // as expected.
            let mut token_utf8_buf = TokenUtf8Buffer::new();
            for token_id in &self.tokens {
                // Buffer the token until it's valid UTF-8, then call the callback.
                if let Some(tokens) =
                    token_utf8_buf.push(&model.tokenizer().token(*token_id as usize))
                {
                    if let Err(e) = callback(InferenceResponse::SnapshotToken(tokens)) {
                        return Err(InferenceError::UserCallback(Box::new(e)));
                    }
                }
            }
        }

        let mut stats = InferenceStats::default();
        let start_at = std::time::SystemTime::now();

        let parameters = request.parameters;

        // Feed the initial prompt through the transformer, to update its
        // context window with new data.
        self.feed_prompt(
            model,
            parameters,
            request.prompt,
            output_request,
            feed_prompt_callback(&mut callback),
        )?;
        stats.feed_prompt_duration = start_at.elapsed().unwrap();
        stats.prompt_tokens = self.n_past;

        // After the prompt is consumed, sample tokens by repeatedly calling
        // `infer_next_token`. We generate tokens until the model returns an
        // EndOfText token, or we run out of space in the context window,
        // or we reach the specified limit.
        let mut tokens_processed = 0;
        let mut token_utf8_buf = TokenUtf8Buffer::new();
        while tokens_processed < maximum_token_count {
            let token = match self.infer_next_token(model, parameters, &mut Default::default(), rng)
            {
                Ok(token) => token,
                Err(InferenceError::EndOfText) => break,
                Err(e) => return Err(e),
            };

            // Buffer the token until it's valid UTF-8, then call the callback.
            if let Some(tokens) = token_utf8_buf.push(&token) {
                match callback(InferenceResponse::InferredToken(tokens)) {
                    Err(e) => return Err(InferenceError::UserCallback(Box::new(e))),
                    Ok(f) => match f {
                        InferenceFeedback::Continue => (),
                        InferenceFeedback::Halt => break,
                    },
                }
            }

            tokens_processed += 1;
        }
        stats.predict_duration = start_at.elapsed().unwrap();
        stats.predict_tokens = self.n_past;

        Ok(stats)
    }

    /// Calculate perplexity over a given prompt, with a value reported for each
    /// chunk that has been processed.
    ///
    /// This will behave similarly to [Self::feed_prompt], including altering
    /// the state of the LM, but will not generate any tokens.
    pub fn perplexity<'a, P: Into<Prompt<'a>>>(
        &mut self,
        model: &dyn Model,
        parameters: &InferenceParameters,
        prompt: P,
        mut perplexity_callback: impl FnMut(usize, f32),
    ) -> Result<(), TokenizationError> {
        // Implementation based on perplexity example of llama.cpp:
        // https://github.com/ggerganov/llama.cpp/blob/2d5db48371052087a83974abda3767d1aedec598/examples/perplexity/perplexity.cpp#L24
        let mut tokens = prompt.into().to_tokens(model.tokenizer(), true)?;

        let mut count = 0;

        // TODO: make this handle <n_ctx tokens
        let n_ctx = model.context_size();
        let n_chunk = tokens.len() / n_ctx;
<<<<<<< HEAD
        let n_vocab = model.vocabulary().len();
        let n_batch = self.config.n_batch;
=======
        let n_vocab = model.tokenizer().len();
        let n_batch = parameters.n_batch;
>>>>>>> 9a222690

        let mut nll = 0.0;

        for i in 0..n_chunk {
            let start = i * n_ctx;
            let end = (i + 1) * n_ctx;

            let num_batches = (n_ctx + n_batch - 1) / n_batch;

            let mut logits = vec![];

            for j in 0..num_batches {
                let mut output_request = OutputRequest {
                    all_logits: Some(vec![]),
                    ..Default::default()
                };

                let batch_start = start + j * n_batch;
                let batch_size = (end - batch_start).min(n_batch);

                // Save the original token at the start of the batch.
                let token_org = tokens[batch_start];

                // Replace the first token with the BOS token, if necessary.
                if j == 0 {
                    tokens[batch_start] = model.bot_token_id().unwrap_or(1);
                }

                model.evaluate(
                    self,
                    parameters,
                    &tokens[batch_start..batch_start + batch_size],
                    &mut output_request,
                );

                // Restore the original token.
                tokens[batch_start] = token_org;

                // Append the logits to the list.
                logits.extend(output_request.all_logits.unwrap());
            }

            for j in 512.min(n_ctx / 2)..(n_ctx - 1) {
                let logits = &logits[j * n_vocab..(j + 1) * n_vocab];
                let probability = util::softmax(logits)[tokens[start + j + 1] as usize];
                nll += -probability.ln();

                count += 1;
            }

            perplexity_callback(i, (nll / count as f32).exp());
        }

        Ok(())
    }

    /// Obtains a serializable snapshot of the current inference status. This
    /// can be used to cache the state of the model and store them into a file.
    ///
    /// # Safety
    ///
    /// This function provides raw access to the underlying memory owned by the
    /// ggml context. While the provided `InferenceSnapshotRef` object is alive,
    /// no other methods for this model object should be called.
    pub unsafe fn get_snapshot(&mut self) -> InferenceSnapshotRef<'_> {
        let memory_k = unsafe {
            std::slice::from_raw_parts(self.memory_k.data() as *mut u8, self.memory_k.nbytes())
        };
        let memory_v = unsafe {
            std::slice::from_raw_parts(self.memory_v.data() as *mut u8, self.memory_v.nbytes())
        };

        InferenceSnapshotRef {
            npast: self.n_past,
            config: self.config,
            tokens: self.tokens.clone(),
            logits: self.last_logits.clone(),
            memory_k,
            memory_v,
        }
    }

    /// Creates an [InferenceSession] from a snapshot.
    pub fn from_snapshot(
        snapshot: InferenceSnapshot,
        model: &dyn Model,
    ) -> Result<Self, SnapshotError> {
        let mut session = model.start_session(snapshot.config);

        if session.memory_k.nbytes() != snapshot.memory_k.len()
            || session.memory_v.nbytes() != snapshot.memory_v.len()
        {
            return Err(SnapshotError::MemorySizeMismatch {
                self_size: session.memory_k.nbytes() + session.memory_v.nbytes(),
                input_size: snapshot.memory_k.len() + snapshot.memory_v.len(),
            });
        }

        // SAFETY: We have exclusive access to Session, which means no one else
        // should be touching the context's memory. We can write to it because
        // we already checked the size.
        unsafe {
            session.memory_k.write_data(&snapshot.memory_k);
            session.memory_v.write_data(&snapshot.memory_v);
        }

        session.n_past = snapshot.npast;
        session.tokens = snapshot.tokens;
        session.last_logits = snapshot.last_logits;

        Ok(session)
    }
}

fn get_newly_decoded_portion_huggingface(
    model: &dyn Model,
    tokens: Vec<u32>,
    decoded_tokens: &[u8],
) -> Vec<u8> {
    let all_tokens = model.tokenizer().decode(tokens, true);
    // The bytes here come from a lossily-decoded String, so we need to convert it back to a String
    // to check if it ends with a replacement character.
    let all_tokens = unsafe { String::from_utf8_unchecked(all_tokens) };
    if all_tokens.ends_with('�') {
        // Return an empty vector: no valid text was generated from this token.
        return vec![];
    }
    all_tokens.as_bytes()[decoded_tokens.len()..].to_vec()
}

#[derive(Error, Debug)]
/// Errors encountered during the inference process.
pub enum InferenceError {
    #[error("a tokenization-related failure occurred")]
    /// A tokenization-related failure occurred.
    TokenizationFailed(#[from] TokenizationError),
    #[error("the context window is full")]
    /// The context window for the model is full.
    ContextFull,
    #[error("reached end of text")]
    /// The model has produced an end of text token, signalling that it thinks that the text should end here.
    ///
    /// Note that this error *can* be ignored and inference can continue, but the results are not guaranteed to be sensical.
    EndOfText,
    #[error("the user-specified callback returned an error")]
    /// The user-specified callback returned an error.
    UserCallback(Box<dyn std::error::Error>),
}

#[derive(Error, Debug)]
/// Errors encountered during the snapshot process.
pub enum SnapshotError {
    /// Arbitrary I/O error.
    #[error("I/O error while reading or writing snapshot")]
    IO(#[from] std::io::Error),
    /// Mismatch between the snapshotted memory and the in-memory memory.
    #[error("could not read snapshot due to size mismatch (self={self_size}, input={input_size})")]
    MemorySizeMismatch {
        /// The size of the session memory in memory.
        self_size: usize,
        /// The size of the session memory in snapshot.
        input_size: usize,
    },
}

#[derive(serde::Serialize, Clone, PartialEq)]
/// A serializable snapshot of the inference process.
/// Can be created by calling [InferenceSession::get_snapshot].
///
/// If serializing, ensure that your serializer is binary-efficient.
/// This type contains a large array of bytes; traditional textual serializers
/// are likely to serialize this as an array of numbers at extreme cost.
// Keep in sync with [InferenceSession] and [InferenceSnapshot].
pub struct InferenceSnapshotRef<'a> {
    /// How many tokens have been stored in the memory so far.
    pub npast: usize,
    /// Parameters associated with the saved inference session.
    pub config: InferenceSessionConfig,
    /// All tokens generated by this inference session.
    pub tokens: Vec<TokenId>,
    /// The vector of logits that was produced after the last inference.
    pub logits: Vec<f32>,
    /// The contents of the 'key' memory tensor.
    #[serde(with = "serde_bytes")]
    pub memory_k: &'a [u8],
    /// The contents of the 'value' memory tensor.
    #[serde(with = "serde_bytes")]
    pub memory_v: &'a [u8],
}
impl InferenceSnapshotRef<'_> {
    /// Creates an owned [InferenceSnapshot] from this [InferenceSnapshotRef].
    ///
    /// The [ToOwned] trait is not used due to its blanket implementation for all [Clone] types.
    pub fn to_owned(&self) -> InferenceSnapshot {
        InferenceSnapshot {
            npast: self.npast,
            config: self.config,
            tokens: self.tokens.clone(),
            last_logits: self.logits.clone(),
            memory_k: self.memory_k.to_vec(),
            memory_v: self.memory_v.to_vec(),
        }
    }
}

/// A serializable snapshot of the inference process. Can be restored by calling
/// [InferenceSession::from_snapshot].
#[derive(serde::Deserialize, Clone, PartialEq)]
// Keep in sync with [InferenceSession] and [InferenceSnapshotRef].
pub struct InferenceSnapshot {
    /// How many tokens have been stored in the memory so far.
    pub npast: usize,
    /// Parameters associated with the saved inference session.
    pub config: InferenceSessionConfig,
    /// All tokens generated by this inference session.
    pub tokens: Vec<TokenId>,
    /// The vector of logits that was produced after the last inference.
    pub last_logits: Vec<f32>,
    /// The contents of the 'key' memory tensor.
    #[serde(with = "serde_bytes")]
    pub memory_k: Vec<u8>,
    /// The contents of the 'value' memory tensor.
    #[serde(with = "serde_bytes")]
    pub memory_v: Vec<u8>,
}

#[derive(Clone, Copy, Debug, PartialEq, Eq, serde::Serialize, serde::Deserialize)]
/// Configuration for an inference session.
///
/// This is specified at the time of creation of an [InferenceSession],
/// and cannot be changed after the session has been created.
pub struct InferenceSessionConfig {
    /// The type of the memory K tensor.
    pub memory_k_type: ModelKVMemoryType,

    /// The type of the memory V tensor.
    pub memory_v_type: ModelKVMemoryType,

    /// Whether to use GPU acceleration
    pub use_gpu: bool,
    /// Controls batch/chunk size for prompt ingestion in [InferenceSession::feed_prompt].
    ///
    /// This is the number of tokens that will be ingested at once. This is useful for
    /// trying to speed up the ingestion of prompts, as it allows for parallelization.
    /// However, you will be fundamentally limited by your machine's ability to evaluate
    /// the transformer model, so increasing the batch size will not always help.
    ///
    /// A reasonable default value is 8.
    pub n_batch: usize,
}

impl Default for InferenceSessionConfig {
    fn default() -> Self {
        Self {
            memory_k_type: ModelKVMemoryType::Float16,
            memory_v_type: ModelKVMemoryType::Float16,
            use_gpu: false,
            n_batch: 8,
        }
    }
}

#[derive(Debug, Clone, Copy)]
/// Settings specific to [InferenceSession::infer].
pub struct InferenceRequest<'a> {
    /// The prompt to feed to the model.
    pub prompt: Prompt<'a>,
    /// The parameters to use during this inference attempt.
    pub parameters: &'a InferenceParameters,
    /// Whether or not to call the callback with the previous tokens
    /// that were encountered in this session.
    ///
    /// You likely want to turn this on if you're using a session
    /// that has been rehydrated from a snapshot.
    pub play_back_previous_tokens: bool,
    /// The maximum number of tokens to generate.
    pub maximum_token_count: Option<usize>,
}

/// Statistics about the inference process.
#[derive(Debug, Clone, Copy)]
pub struct InferenceStats {
    /// How long it took to feed the prompt.
    pub feed_prompt_duration: std::time::Duration,
    /// How many tokens the prompt was.
    pub prompt_tokens: usize,
    /// How long it took to predict new tokens.
    pub predict_duration: std::time::Duration,
    /// The number of predicted tokens.
    pub predict_tokens: usize,
}
impl Default for InferenceStats {
    fn default() -> Self {
        Self {
            feed_prompt_duration: std::time::Duration::from_secs(0),
            prompt_tokens: 0,
            predict_duration: std::time::Duration::from_secs(0),
            predict_tokens: 0,
        }
    }
}
impl Display for InferenceStats {
    fn fmt(&self, f: &mut std::fmt::Formatter) -> std::fmt::Result {
        let Self {
            feed_prompt_duration,
            prompt_tokens,
            predict_duration,
            predict_tokens,
        } = *self;

        let feed_prompt_duration = feed_prompt_duration.as_millis();
        let predict_duration = predict_duration.as_millis();
        let per_token_duration = if predict_tokens == 0 {
            0.0
        } else {
            predict_duration as f64 / predict_tokens as f64
        };

        writeln!(f, "feed_prompt_duration: {}ms", feed_prompt_duration)?;
        writeln!(f, "prompt_tokens: {}", prompt_tokens)?;
        writeln!(f, "predict_duration: {}ms", predict_duration)?;
        writeln!(f, "predict_tokens: {}", predict_tokens)?;
        write!(f, "per_token_duration: {:.3}ms", per_token_duration)
    }
}

/// Allowed types for the model memory K/V tensors.
#[derive(Clone, Copy, Debug, PartialEq, Eq, serde::Serialize, serde::Deserialize)]
pub enum ModelKVMemoryType {
    /// 16-bit float.
    Float16,
    /// 32-bit float.
    Float32,
}
impl From<ModelKVMemoryType> for ggml::Type {
    fn from(value: ModelKVMemoryType) -> Self {
        match value {
            ModelKVMemoryType::Float16 => ggml::Type::F16,
            ModelKVMemoryType::Float32 => ggml::Type::F32,
        }
    }
}

/// A response to an inference request, sent as the argument to the `callback`
/// argument of the [InferenceSession::infer] function.
pub enum InferenceResponse {
    /// A token from playing back a snapshot
    SnapshotToken(String),
    /// A token from the prompt that has been fed into the inference session
    PromptToken(String),
    /// A token that has been generated via inference
    InferredToken(String),
    /// The inference session has generated an end-of-text token
    EotToken,
}

/// Feedback from a caller to [InferenceSession::infer], sent as the return
/// value to the `callback` function.
pub enum InferenceFeedback {
    /// Continue inference
    Continue,
    /// Halt inference
    Halt,
}

/// Adapt an [InferenceResponse] callback so that it can be used in a call to
/// [InferenceSession::feed_prompt].
pub fn feed_prompt_callback<'a, E: std::error::Error + 'static>(
    mut callback: impl FnMut(InferenceResponse) -> Result<InferenceFeedback, E> + 'a,
) -> impl FnMut(&[u8]) -> Result<InferenceFeedback, E> + 'a {
    let mut buffer = TokenUtf8Buffer::new();
    move |token| match buffer.push(token) {
        Some(tokens) => callback(InferenceResponse::PromptToken(tokens)),
        None => Ok(InferenceFeedback::Continue),
    }
}<|MERGE_RESOLUTION|>--- conflicted
+++ resolved
@@ -504,13 +504,8 @@
         // TODO: make this handle <n_ctx tokens
         let n_ctx = model.context_size();
         let n_chunk = tokens.len() / n_ctx;
-<<<<<<< HEAD
-        let n_vocab = model.vocabulary().len();
+        let n_vocab = model.tokenizer().len();
         let n_batch = self.config.n_batch;
-=======
-        let n_vocab = model.tokenizer().len();
-        let n_batch = parameters.n_batch;
->>>>>>> 9a222690
 
         let mut nll = 0.0;
 
