--- conflicted
+++ resolved
@@ -55,275 +55,6 @@
     cfg!(feature = "metal")
 }
 
-<<<<<<< HEAD
-=======
-fn get_error_message() -> String {
-    if cfg_cublas() {
-        "Please make sure nvcc is executable and the paths are defined using CUDA_PATH, CUDA_INCLUDE_PATH and/or CUDA_LIB_PATH"
-    }else if cfg_clblast() {
-        "Please make sure the paths are defined using CLBLAST_PATH, CLBLAST_INCLUDE_PATH, CLBLAST_LIB_PATH, OPENCL_PATH, OPENCL_INCLUDE_PATH, and/or OPENCL_LIB_PATH"
-    } else {
-        "Please read the llm documentation"
-    }.to_string()
-}
-
-fn include_path(prefix: &str) -> String {
-    if let Ok(path) = env::var(format!("{prefix}_PATH")) {
-        PathBuf::from(path).join("include")
-    } else if let Ok(include_path) = env::var(format!("{prefix}_INCLUDE_PATH")) {
-        PathBuf::from(include_path)
-    } else {
-        PathBuf::from("/usr/include")
-    }
-    .to_str()
-    .unwrap_or_else(|| panic!("Could not build {prefix} include path"))
-    .to_string()
-}
-
-fn lib_path(prefix: &str) -> String {
-    if let Ok(path) = env::var(format!("{prefix}_PATH")) {
-        PathBuf::from(path).join("lib")
-    } else if let Ok(lib_path) = env::var(format!("{prefix}_LIB_PATH")) {
-        PathBuf::from(lib_path)
-    } else {
-        PathBuf::from("/usr/lib")
-    }
-    .to_str()
-    .unwrap_or_else(|| panic!("Could not build {prefix} lib path"))
-    .to_string()
-}
-
-fn enable_clblast(build: &mut cc::Build) {
-    println!("cargo:rustc-link-lib=clblast");
-    println!("cargo:rustc-link-lib=OpenCL");
-
-    if cfg!(target_os = "linux") {
-        //enable dynamic linking against stdc++
-        println!(r"cargo:rustc-link-lib=dylib=stdc++");
-    }
-
-    build.file("llama-cpp/ggml-opencl.cpp");
-    build.flag("-DGGML_USE_CLBLAST");
-
-    let clblast_include_path = include_path("CLBLAST");
-    let opencl_include_path = include_path("OPENCL");
-    let clblast_lib_path = lib_path("CLBLAST");
-    let opencl_lib_path = lib_path("OPENCL");
-
-    if cfg!(windows) {
-        build.flag("/MT");
-    }
-
-    println!(r"cargo:rustc-link-search=native={clblast_lib_path}");
-    println!(r"cargo:rustc-link-search=native={opencl_lib_path}");
-
-    build.flag(&format!(r"-I{clblast_include_path}"));
-    build.flag(&format!(r"-I{opencl_include_path}"));
-}
-
-fn enable_metal(build: &mut cc::Build, out_dir: &Path) {
-    const GGML_METAL_METAL_PATH: &str = "llama-cpp/ggml-metal.metal";
-    const GGML_METAL_PATH: &str = "llama-cpp/ggml-metal.m";
-
-    println!("cargo:rustc-link-lib=framework=Foundation");
-    println!("cargo:rustc-link-lib=framework=Metal");
-    println!("cargo:rustc-link-lib=framework=MetalKit");
-    println!("cargo:rustc-link-lib=framework=MetalPerformanceShaders");
-    println!("cargo:rerun-if-changed={GGML_METAL_METAL_PATH}");
-    println!("cargo:rerun-if-changed={GGML_METAL_PATH}");
-
-    // HACK: patch ggml-metal.m so that it includes ggml-metal.metal, so that
-    // a runtime dependency is not necessary
-    let ggml_metal_path = {
-        let ggml_metal_metal = std::fs::read_to_string(GGML_METAL_METAL_PATH)
-            .expect("Could not read ggml-metal.metal")
-            .replace('\\', "\\\\")
-            .replace('\n', "\\n")
-            .replace('\r', "\\r")
-            .replace('\"', "\\\"");
-
-        let ggml_metal =
-            std::fs::read_to_string(GGML_METAL_PATH).expect("Could not read ggml-metal.m");
-
-        let needle = r#"NSString * src  = [NSString stringWithContentsOfFile:path encoding:NSUTF8StringEncoding error:&error];"#;
-        if !ggml_metal.contains(needle) {
-            panic!("ggml-metal.m does not contain the needle to be replaced; the patching logic needs to be reinvestigated. Contact a `llm` developer!");
-        }
-
-        // Replace the runtime read of the file with a compile-time string
-        let ggml_metal = ggml_metal.replace(
-            needle,
-            &format!(r#"NSString * src  = @"{ggml_metal_metal}";"#),
-        );
-
-        // Replace the judicious use of `fprintf` with the already-existing `metal_printf`,
-        // backing up the definition of `metal_printf` first
-        let ggml_metal = ggml_metal
-            .replace(
-                r#"#define metal_printf(...) fprintf(stderr, __VA_ARGS__)"#,
-                "METAL_PRINTF_DEFINITION",
-            )
-            .replace("fprintf(stderr,", "metal_printf(")
-            .replace(
-                "METAL_PRINTF_DEFINITION",
-                r#"#define metal_printf(...) fprintf(stderr, __VA_ARGS__)"#,
-            );
-
-        let patched_ggml_metal_path = out_dir.join("ggml-metal.m");
-        std::fs::write(&patched_ggml_metal_path, ggml_metal)
-            .expect("Could not write temporary patched ggml-metal.m");
-
-        patched_ggml_metal_path
-    };
-
-    build.file(ggml_metal_path);
-    build.flag("-DGGML_USE_METAL");
-
-    #[cfg(not(debug_assertions))]
-    build.flag("-DGGML_METAL_NDEBUG");
-}
-
-fn cuda_include_path() -> String {
-    if let Ok(cuda_path) = env::var("CUDA_PATH") {
-        let cuda_path = PathBuf::from(cuda_path);
-
-        if cfg!(windows) {
-            cuda_path
-        } else {
-            cuda_path.join("targets").join("x86_64-linux")
-        }
-        .join("include")
-    } else if let Ok(cuda_include_path) = env::var("CUDA_INCLUDE_PATH") {
-        PathBuf::from(cuda_include_path)
-    } else {
-        PathBuf::from("/usr/include")
-    }
-    .to_str()
-    .expect("Could not build CUDA include path")
-    .to_string()
-}
-
-fn cuda_lib_path() -> String {
-    if let Ok(cuda_path) = env::var("CUDA_PATH") {
-        let cuda_path = PathBuf::from(cuda_path);
-
-        if cfg!(windows) {
-            cuda_path.join("lib").join("x64")
-        } else {
-            cuda_path.join("targets").join("lib")
-        }
-    } else if let Ok(cuda_lib_path) = env::var("CUDA_LIB_PATH") {
-        PathBuf::from(cuda_lib_path)
-    } else {
-        PathBuf::from("/usr/lib/x86_64-linux-gnu")
-    }
-    .to_str()
-    .expect("Could not build CUDA lib path")
-    .to_string()
-}
-
-fn enable_cublas(build: &mut cc::Build, out_dir: &Path) {
-    let object_file = out_dir
-        .join("llama-cpp")
-        .join("ggml-cuda.o")
-        .to_str()
-        .expect("Could not build ggml-cuda.o filename")
-        .to_string();
-
-    let path = std::path::Path::new(&object_file);
-    let parent_dir = path.parent().unwrap();
-
-    std::fs::create_dir_all(parent_dir).unwrap();
-
-    let include_path = cuda_include_path();
-    let lib_path = cuda_lib_path();
-
-    if cfg!(windows) {
-        std::process::Command::new("nvcc")
-            .arg("-ccbin")
-            .arg(
-                cc::Build::new()
-                    .get_compiler()
-                    .path()
-                    .parent()
-                    .unwrap()
-                    .join("cl.exe"),
-            )
-            .arg("-I")
-            .arg(&include_path)
-            .arg("-o")
-            .arg(&object_file)
-            .arg("-x")
-            .arg("cu")
-            .arg("-maxrregcount=0")
-            .arg("--machine")
-            .arg("64")
-            .arg("--compile")
-            .arg("-cudart")
-            .arg("static")
-            .arg("--generate-code=arch=compute_52,code=[compute_52,sm_52]")
-            .arg("--generate-code=arch=compute_61,code=[compute_61,sm_61]")
-            .arg("-D_WINDOWS")
-            .arg("-DNDEBUG")
-            .arg("-DGGML_USE_CUBLAS")
-            .arg("-D_CRT_SECURE_NO_WARNINGS")
-            .arg("-D_MBCS")
-            .arg("-DWIN32")
-            .arg(r"-Illama-cpp\include\ggml")
-            .arg(r"-Illama-cpp\include\ggml")
-            .arg(r"llama-cpp\ggml-cuda.cu")
-            .status()
-            .unwrap_or_else(|_| panic!("{}", get_error_message()));
-
-        println!("cargo:rustc-link-search=native={}", lib_path);
-        println!("cargo:rustc-link-lib=cublas");
-        println!("cargo:rustc-link-lib=cudart");
-        println!("cargo:rustc-link-lib=cublasLt");
-
-        build.object(object_file);
-        build.flag("-DGGML_USE_CUBLAS");
-        build.include(&include_path);
-    } else {
-        std::process::Command::new("nvcc")
-            .arg("--forward-unknown-to-host-compiler")
-            .arg("-O3")
-            .arg("-std=c++11")
-            .arg("-fPIC")
-            .arg("-Illama-cpp/include/ggml")
-            .arg("-mtune=native")
-            .arg("-pthread")
-            .arg("--generate-code=arch=compute_52,code=[compute_52,sm_52]")
-            .arg("--generate-code=arch=compute_61,code=[compute_61,sm_61]")
-            .arg("-DGGML_USE_CUBLAS")
-            .arg("-I/usr/local/cuda/include")
-            .arg("-I/opt/cuda/include")
-            .arg("-I")
-            .arg(&include_path)
-            .arg("-c")
-            .arg("llama-cpp/ggml-cuda.cu")
-            .arg("-o")
-            .arg(&object_file)
-            .status()
-            .unwrap_or_else(|_| panic!("{}", get_error_message()));
-
-        println!("cargo:rustc-link-search=native={}", lib_path);
-        println!("cargo:rustc-link-search=native=/usr/local/cuda/lib64");
-        println!("cargo:rustc-link-search=native=/opt/cuda/lib64");
-        println!("cargo:rustc-link-lib=cublas");
-        println!("cargo:rustc-link-lib=culibos");
-        println!("cargo:rustc-link-lib=cudart");
-        println!("cargo:rustc-link-lib=cublasLt");
-        println!("cargo:rustc-link-lib=dylib=stdc++");
-
-        build.object(object_file);
-        build.flag("-DGGML_USE_CUBLAS");
-        build.include("/usr/local/cuda/include");
-        build.include("/opt/cuda/include");
-        build.include(include_path);
-    }
-}
-
->>>>>>> c3eab081
 fn get_supported_target_features() -> std::collections::HashSet<String> {
     env::var("CARGO_CFG_TARGET_FEATURE")
         .unwrap()
