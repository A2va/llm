use std::{fmt::Debug, path::PathBuf};

use clap::{Parser, Subcommand, ValueEnum};
use color_eyre::eyre::{Result, WrapErr};
use llm::{
    ElementType, InferenceParameters, InferenceSessionConfig, InvalidTokenBias, LoadProgress,
    Model, ModelKVMemoryType, ModelParameters, TokenBias,
};
use rand::SeedableRng;

#[derive(Parser, Debug)]
#[command(author, version, about, long_about = None)]
pub enum Args {
    /// Use a LLaMA model
    Llama {
        #[command(subcommand)]
        args: BaseArgs,
    },
    /// Use a BLOOM model
    Bloom {
        #[command(subcommand)]
        args: BaseArgs,
    },
    /// Use a GPT-2 model
    Gpt2 {
        #[command(subcommand)]
        args: BaseArgs,
    },
    /// Use a GPT-J model
    #[clap(id = "gptj")]
    GptJ {
        #[command(subcommand)]
        args: BaseArgs,
    },
    /// Use a GPT-NeoX model
    #[clap(id = "gptneox")]
    NeoX {
        #[command(subcommand)]
        args: BaseArgs,

        #[arg(long)]
        /// By default, the GPT-NeoX architecture uses a parallel residual.
        ///
        /// This flag disables that, as some models out there are trained without it,
        /// and the model format does not store this information.
        no_parallel_residual: bool,
    },
    /// Use a model from the RedPajama GPT-NeoX family
    ///
    /// (GPT-NeoX with `use_parallel_residual` set to false)
    #[clap(id = "redpajama")]
    RedPajama {
        #[command(subcommand)]
        args: BaseArgs,
    },
}

#[derive(Subcommand, Debug)]
pub enum BaseArgs {
    #[command()]
    /// Use a model to infer the next tokens in a sequence, and exit.
    Infer(Box<Infer>),

    #[command()]
    /// Get information about a GGML model.
    Info(Box<Info>),

    #[command()]
    /// Dumps the prompt to console and exits, first as a comma-separated list of token IDs
    /// and then as a list of comma-separated string keys and token ID values.
    PromptTokens(Box<PromptTokens>),

    #[command()]
    /// Use a model to interactively prompt it multiple times, while
    /// resetting the context between invocations.
    Repl(Box<Repl>),

    #[command()]
    /// Use a model to interactively generate tokens, and chat with it.
    ///
    /// Note that most, if not all, existing models are not trained for this
    /// and do not support a long enough context window to be able to
    /// have an extended conversation.
    Chat(Box<Repl>),

    /// Quantize a GGML model to 4-bit.
    Quantize(Box<Quantize>),
}

#[derive(Parser, Debug)]
pub struct Infer {
    #[command(flatten)]
    pub model_load: ModelLoad,

    #[command(flatten)]
    pub prompt_file: PromptFile,

    #[command(flatten)]
    pub generate: Generate,

    /// The prompt to feed the generator.
    ///
    /// If used with `--prompt-file`/`-f`, the prompt from the file will be used
    /// and `{{PROMPT}}` will be replaced with the value of `--prompt`/`-p`.
    #[arg(long, short = 'p', default_value = None)]
    pub prompt: Option<String>,

    /// Hide the prompt in the generation.
    ///
    /// By default, the prompt tokens will be shown as they are fed to the model.
    /// This option will only show the inferred tokens.
    #[arg(long, default_value_t = false)]
    pub hide_prompt: bool,

    /// Saves an inference session at the given path. The same session can then be
    /// loaded from disk using `--load-session`.
    ///
    /// Use this with `-n 0` to save just the prompt
    #[arg(long, default_value = None)]
    pub save_session: Option<PathBuf>,

    /// Loads an inference session from the given path if present, and then saves
    /// the result to the same path after inference is completed.
    ///
    /// Equivalent to `--load-session` and `--save-session` with the same path,
    /// but will not error if the path does not exist
    #[arg(long, default_value = None)]
    pub persist_session: Option<PathBuf>,
}

#[derive(Parser, Debug)]
pub struct Info {
    /// The model to inspect
    #[arg(long, short = 'm')]
    pub model_path: PathBuf,

    /// Whether or not to dump the entire vocabulary
    #[arg(long, short = 'v')]
    pub dump_vocabulary: bool,
}

#[derive(Parser, Debug)]
pub struct PromptTokens {
    #[command(flatten)]
    pub model_load: ModelLoad,

    #[command(flatten)]
    pub prompt_file: PromptFile,

    /// The prompt to feed the generator.
    ///
    /// If used with `--prompt-file`/`-f`, the prompt from the file will be used
    /// and `{{PROMPT}}` will be replaced with the value of `--prompt`/`-p`.
    #[arg(long, short = 'p', default_value = None)]
    pub prompt: Option<String>,
}

#[derive(Parser, Debug)]
pub struct Repl {
    #[command(flatten)]
    pub model_load: ModelLoad,

    #[command(flatten)]
    pub prompt_file: PromptFile,

    #[command(flatten)]
    pub generate: Generate,
}

#[derive(Parser, Debug)]
pub struct Generate {
    /// Sets the number of threads to use
    #[arg(long, short = 't')]
    pub num_threads: Option<usize>,

    /// Sets how many tokens to predict
    #[arg(long, short = 'n')]
    pub num_predict: Option<usize>,

    /// How many tokens from the prompt at a time to feed the network. Does not
    /// affect generation.
    #[arg(long, default_value_t = 8)]
    pub batch_size: usize,

    /// Size of the 'last N' buffer that is used for the `repeat_penalty`
    /// option. In tokens.
    #[arg(long, default_value_t = 64)]
    pub repeat_last_n: usize,

    /// The penalty for repeating tokens. Higher values make the generation less
    /// likely to get into a loop, but may harm results when repetitive outputs
    /// are desired.
    #[arg(long, default_value_t = 1.30)]
    pub repeat_penalty: f32,

    /// Temperature
    #[arg(long, default_value_t = 0.80)]
    pub temperature: f32,

    /// Top-K: The top K words by score are kept during sampling.
    #[arg(long, default_value_t = 40)]
    pub top_k: usize,

    /// Top-p: The cumulative probability after which no more words are kept
    /// for sampling.
    #[arg(long, default_value_t = 0.95)]
    pub top_p: f32,

    /// Loads a saved inference session from the given path, previously saved using
    /// `--save-session`
    #[arg(long, default_value = None)]
    pub load_session: Option<PathBuf>,

    /// Specifies the seed to use during sampling. Note that, depending on
    /// hardware, the same seed may lead to different results on two separate
    /// machines.
    #[arg(long, default_value = None)]
    pub seed: Option<u64>,

    /// Use 16-bit floats for model memory key and value. Ignored when restoring
    /// from the cache.
    #[arg(long, default_value_t = false)]
    pub float16: bool,

    /// A comma separated list of token biases. The list should be in the format
    /// "TID=BIAS,TID=BIAS" where TID is an integer token ID and BIAS is a
    /// floating point number.
    /// For example, "1=-1.0,2=-1.0" sets the bias for token IDs 1
    /// (start of document) and 2 (end of document) to -1.0 which effectively
    /// disables the model from generating responses containing those token IDs.
    #[arg(long, default_value = None, value_parser = parse_bias)]
    pub token_bias: Option<TokenBias>,

    /// Prevent the end of stream (EOS/EOD) token from being generated. This will allow the
    /// model to generate text until it runs out of context space. Note: The --token-bias
    /// option will override this if specified.
    #[arg(long, default_value_t = false)]
    pub ignore_eos: bool,
}
impl Generate {
    #[cfg(all(target_os = "macos", target_arch = "aarch64"))]
    pub fn autodetect_num_threads(&self) -> usize {
        std::process::Command::new("sysctl")
            .arg("-n")
            .arg("hw.perflevel0.physicalcpu")
            .output()
            .ok()
            .and_then(|output| String::from_utf8(output.stdout).ok()?.trim().parse().ok())
            .unwrap_or(num_cpus::get_physical())
    }

    #[cfg(not(all(target_os = "macos", target_arch = "aarch64")))]
    pub fn autodetect_num_threads(&self) -> usize {
        num_cpus::get_physical()
    }

    pub fn num_threads(&self) -> usize {
        self.num_threads
            .unwrap_or_else(|| self.autodetect_num_threads())
    }

    pub fn inference_session_config(&self) -> InferenceSessionConfig {
        let mem_typ = if self.float16 {
            ModelKVMemoryType::Float16
        } else {
            ModelKVMemoryType::Float32
        };
        InferenceSessionConfig {
            memory_k_type: mem_typ,
            memory_v_type: mem_typ,
        }
    }

    pub fn rng(&self) -> rand::rngs::StdRng {
        if let Some(seed) = self.seed {
            rand::rngs::StdRng::seed_from_u64(seed)
        } else {
            rand::rngs::StdRng::from_entropy()
        }
    }

    pub fn inference_parameters(&self, eot: llm::TokenId) -> InferenceParameters {
        InferenceParameters {
            n_threads: self.num_threads(),
            n_batch: self.batch_size,
            top_k: self.top_k,
            top_p: self.top_p,
            repeat_penalty: self.repeat_penalty,
            temperature: self.temperature,
            bias_tokens: self.token_bias.clone().unwrap_or_else(|| {
                if self.ignore_eos {
                    TokenBias::new(vec![(eot, -1.0)])
                } else {
                    TokenBias::default()
                }
            }),
            repetition_penalty_last_n: self.repeat_last_n,
        }
    }
}
fn parse_bias(s: &str) -> Result<TokenBias, InvalidTokenBias> {
    s.parse()
}

#[derive(Parser, Debug)]
pub struct ModelLoad {
    /// Where to load the model from
    #[arg(long, short = 'm')]
    pub model_path: PathBuf,

    /// Sets the size of the context (in tokens). Allows feeding longer prompts.
    /// Note that this affects memory.
    ///
    /// LLaMA models are trained with a context size of 2048 tokens. If you
    /// want to use a larger context size, you will need to retrain the model,
    /// or use a model that was trained with a larger context size.
    ///
    /// Alternate methods to extend the context, including
    /// [context clearing](https://github.com/rustformers/llm/issues/77) are
    /// being investigated, but are not yet implemented. Additionally, these
    /// will likely not perform as well as a model with a larger context size.
    #[arg(long, default_value_t = 2048)]
    pub num_ctx_tokens: usize,

    /// Don't use mmap to load the model.
    #[arg(long)]
    pub no_mmap: bool,

    ///LoRA adapter top use for the model
    #[arg(long)]
    pub lora_path: Option<PathBuf>,
}
impl ModelLoad {
    pub fn load<M: llm::KnownModel + 'static>(
        &self,
        overrides: Option<M::Overrides>,
    ) -> Result<Box<dyn Model>> {
        let params = ModelParameters {
            prefer_mmap: !self.no_mmap,
            n_context_tokens: self.num_ctx_tokens,
            lora_adapter: self.lora_path.clone(),
            ..Default::default()
        };

        let mut sp = Some(spinoff::Spinner::new(
            spinoff::spinners::Dots2,
            "Loading model...",
            None,
        ));
        let now = std::time::Instant::now();
        let mut prev_load_time = now;

<<<<<<< HEAD
        let model = llm::load::<M>(&self.model_path, params, move |progress| match progress {
            LoadProgress::HyperparametersLoaded => {
                if let Some(sp) = sp.as_mut() {
                    sp.update_text("Loaded hyperparameters")
                };
            }
            LoadProgress::ContextSize { bytes } => log::debug!(
                "ggml ctx size = {}",
                bytesize::to_string(bytes as u64, false)
            ),
            LoadProgress::LoraApplied { name } => {
                if let Some(sp) = sp.as_mut() {
                    sp.update_text(format!("Patched tensor {} via LoRA", name));
                }
            }
            LoadProgress::TensorLoaded {
                current_tensor,
                tensor_count,
                ..
            } => {
                if prev_load_time.elapsed().as_millis() > 500 {
                    // We don't want to re-render this on every message, as that causes the
                    // spinner to constantly reset and not look like it's spinning (and
                    // it's obviously wasteful).
                    if let Some(sp) = sp.as_mut() {
                        sp.update_text(format!(
                            "Loaded tensor {}/{}",
                            current_tensor + 1,
                            tensor_count
                        ));
                    };
                    prev_load_time = std::time::Instant::now();
                }
            }
            LoadProgress::Loaded {
                file_size,
                tensor_count,
            } => {
                if let Some(sp) = sp.take() {
                    sp.success(&format!(
                        "Loaded {tensor_count} tensors ({}) after {}ms",
                        bytesize::to_string(file_size, false),
                        now.elapsed().as_millis()
                    ));
                };
            }
        })
        .wrap_err("Could not load model")?;
=======
        let model =
            llm::load::<M>(
                &self.model_path,
                params,
                overrides,
                move |progress| match progress {
                    LoadProgress::HyperparametersLoaded => {
                        if let Some(sp) = sp.as_mut() {
                            sp.update_text("Loaded hyperparameters")
                        };
                    }
                    LoadProgress::ContextSize { bytes } => log::debug!(
                        "ggml ctx size = {}",
                        bytesize::to_string(bytes as u64, false)
                    ),
                    LoadProgress::TensorLoaded {
                        current_tensor,
                        tensor_count,
                        ..
                    } => {
                        if prev_load_time.elapsed().as_millis() > 500 {
                            // We don't want to re-render this on every message, as that causes the
                            // spinner to constantly reset and not look like it's spinning (and
                            // it's obviously wasteful).
                            if let Some(sp) = sp.as_mut() {
                                sp.update_text(format!(
                                    "Loaded tensor {}/{}",
                                    current_tensor + 1,
                                    tensor_count
                                ));
                            };
                            prev_load_time = std::time::Instant::now();
                        }
                    }
                    LoadProgress::Loaded {
                        file_size,
                        tensor_count,
                    } => {
                        if let Some(sp) = sp.take() {
                            sp.success(&format!(
                                "Loaded {tensor_count} tensors ({}) after {}ms",
                                bytesize::to_string(file_size, false),
                                now.elapsed().as_millis()
                            ));
                        };
                    }
                },
            )
            .wrap_err("Could not load model")?;
>>>>>>> 4139e0ec

        Ok(Box::new(model))
    }
}

#[derive(Parser, Debug)]
pub struct PromptFile {
    /// A file to read the prompt from.
    #[arg(long, short = 'f', default_value = None)]
    pub prompt_file: Option<String>,
}
impl PromptFile {
    pub fn contents(&self) -> Option<String> {
        match &self.prompt_file {
            Some(path) => {
                match std::fs::read_to_string(path) {
                    Ok(mut prompt) => {
                        // Strip off the last character if it's exactly newline. Also strip off a single
                        // carriage return if it's there. Since String must be valid UTF-8 it should be
                        // guaranteed that looking at the string as bytes here is safe: UTF-8 non-ASCII
                        // bytes will always the high bit set.
                        if matches!(prompt.as_bytes().last(), Some(b'\n')) {
                            prompt.pop();
                        }
                        if matches!(prompt.as_bytes().last(), Some(b'\r')) {
                            prompt.pop();
                        }
                        Some(prompt)
                    }
                    Err(err) => {
                        log::error!("Could not read prompt file at {path}. Error {err}");
                        std::process::exit(1);
                    }
                }
            }
            _ => None,
        }
    }
}

#[derive(Parser, Debug)]
pub struct Convert {
    /// Path to model directory
    #[arg(long, short = 'd')]
    pub directory: PathBuf,

    /// File type to convert to
    #[arg(long, short = 't', value_enum, default_value_t = FileType::Q4_0)]
    pub file_type: FileType,
}
#[derive(Parser, Debug, ValueEnum, Clone, Copy)]
pub enum FileType {
    /// Quantized 4-bit (type 0).
    Q4_0,
    /// Quantized 4-bit (type 1); used by GPTQ.
    Q4_1,
    /// Float 16-bit.
    F16,
    /// Float 32-bit.
    F32,
}
impl From<FileType> for llm::FileType {
    fn from(t: FileType) -> Self {
        match t {
            FileType::Q4_0 => llm::FileType::MostlyQ4_0,
            FileType::Q4_1 => llm::FileType::MostlyQ4_1,
            FileType::F16 => llm::FileType::MostlyF16,
            FileType::F32 => llm::FileType::F32,
        }
    }
}

#[derive(Parser, Debug)]
pub struct Quantize {
    /// The path to the model to quantize
    #[arg()]
    pub source: PathBuf,

    /// The path to save the quantized model to
    #[arg()]
    pub destination: PathBuf,

    /// The format to convert to
    pub target: QuantizationTarget,
}

#[derive(Parser, Debug, ValueEnum, Clone, Copy)]
#[clap(rename_all = "snake_case")]
pub enum QuantizationTarget {
    /// Quantized 4-bit (type 0).
    Q4_0,
    /// Quantized 4-bit (type 1).
    Q4_1,
}
impl From<QuantizationTarget> for ElementType {
    fn from(t: QuantizationTarget) -> Self {
        match t {
            QuantizationTarget::Q4_0 => ElementType::Q4_0,
            QuantizationTarget::Q4_1 => ElementType::Q4_1,
        }
    }
}<|MERGE_RESOLUTION|>--- conflicted
+++ resolved
@@ -326,7 +326,7 @@
     #[arg(long)]
     pub no_mmap: bool,
 
-    ///LoRA adapter top use for the model
+    /// LoRA adapter to use for the model
     #[arg(long)]
     pub lora_path: Option<PathBuf>,
 }
@@ -350,56 +350,6 @@
         let now = std::time::Instant::now();
         let mut prev_load_time = now;
 
-<<<<<<< HEAD
-        let model = llm::load::<M>(&self.model_path, params, move |progress| match progress {
-            LoadProgress::HyperparametersLoaded => {
-                if let Some(sp) = sp.as_mut() {
-                    sp.update_text("Loaded hyperparameters")
-                };
-            }
-            LoadProgress::ContextSize { bytes } => log::debug!(
-                "ggml ctx size = {}",
-                bytesize::to_string(bytes as u64, false)
-            ),
-            LoadProgress::LoraApplied { name } => {
-                if let Some(sp) = sp.as_mut() {
-                    sp.update_text(format!("Patched tensor {} via LoRA", name));
-                }
-            }
-            LoadProgress::TensorLoaded {
-                current_tensor,
-                tensor_count,
-                ..
-            } => {
-                if prev_load_time.elapsed().as_millis() > 500 {
-                    // We don't want to re-render this on every message, as that causes the
-                    // spinner to constantly reset and not look like it's spinning (and
-                    // it's obviously wasteful).
-                    if let Some(sp) = sp.as_mut() {
-                        sp.update_text(format!(
-                            "Loaded tensor {}/{}",
-                            current_tensor + 1,
-                            tensor_count
-                        ));
-                    };
-                    prev_load_time = std::time::Instant::now();
-                }
-            }
-            LoadProgress::Loaded {
-                file_size,
-                tensor_count,
-            } => {
-                if let Some(sp) = sp.take() {
-                    sp.success(&format!(
-                        "Loaded {tensor_count} tensors ({}) after {}ms",
-                        bytesize::to_string(file_size, false),
-                        now.elapsed().as_millis()
-                    ));
-                };
-            }
-        })
-        .wrap_err("Could not load model")?;
-=======
         let model =
             llm::load::<M>(
                 &self.model_path,
@@ -415,6 +365,11 @@
                         "ggml ctx size = {}",
                         bytesize::to_string(bytes as u64, false)
                     ),
+                    LoadProgress::LoraApplied { name } => {
+                        if let Some(sp) = sp.as_mut() {
+                            sp.update_text(format!("Patched tensor {} via LoRA", name));
+                        }
+                    }
                     LoadProgress::TensorLoaded {
                         current_tensor,
                         tensor_count,
@@ -449,7 +404,6 @@
                 },
             )
             .wrap_err("Could not load model")?;
->>>>>>> 4139e0ec
 
         Ok(Box::new(model))
     }
